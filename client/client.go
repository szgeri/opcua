// Copyright 2021 Converter Systems LLC. All rights reserved.

package client

import (
	"bytes"
	"context"
	"crypto"
	"crypto/rand"
	"crypto/rsa"
	"crypto/sha1"
	"crypto/sha256"
	"crypto/x509"
	"encoding/binary"
	"fmt"
	"os"
	"sort"

	"github.com/awcullen/opcua/ua"
	"github.com/djherbis/buffer"
)

var (
	host, _ = os.Hostname()
)

// Dial returns a secure channel to the OPC UA server with the given URL and options.
func Dial(ctx context.Context, endpointURL string, opts ...Option) (c *Client, err error) {

	cli := &Client{
		endpointURL:       endpointURL,
		userIdentity:      ua.AnonymousIdentity{},
		applicationName:   "application",
		sessionTimeout:    defaultSessionTimeout,
		securityPolicyURI: ua.SecurityPolicyURIBestAvailable,
		timeoutHint:       defaultTimeoutHint,
		diagnosticsHint:   defaultDiagnosticsHint,
		tokenLifetime:     defaultTokenRequestedLifetime,
		connectTimeout:    defaultConnectTimeout,
		maxBufferSize:     defaultMaxBufferSize,
		maxMessageSize:    defaultMaxMessageSize,
		maxChunkCount:     defaultMaxChunkCount,
		trace:             false,
		forcedEndpoint:    false,
	}

	// apply each option to the default
	for _, opt := range opts {
		if err := opt(cli); err != nil {
			return nil, err
		}
	}

	// get endpoints from discovery url
	req := &ua.GetEndpointsRequest{
		EndpointURL: endpointURL,
		ProfileURIs: []string{ua.TransportProfileURIUaTcpTransport},
	}
	res, err := GetEndpoints(ctx, req)
	if err != nil {
		return nil, err
	}

	// order endpoints by decreasing security level.
	var orderedEndpoints = res.Endpoints
	sort.Slice(orderedEndpoints, func(i, j int) bool {
		return orderedEndpoints[i].SecurityLevel < orderedEndpoints[j].SecurityLevel // first will be the "None" security policy if available
	})

	// if client certificate is not set then limit secuity policy to none
	securityPolicyURI := cli.securityPolicyURI
	securityMode := cli.securityMode
	if securityPolicyURI == ua.SecurityPolicyURIBestAvailable && len(cli.localCertificate) == 0 {
		securityPolicyURI = ua.SecurityPolicyURINone
		securityMode = ua.MessageSecurityModeNone
	}

	// select first endpoint with matching policy uri and security mode.
	var selectedEndpoint *ua.EndpointDescription
	for _, e := range orderedEndpoints {
		// filter out unsupported policy uri
		switch e.SecurityPolicyURI {
		case ua.SecurityPolicyURINone, ua.SecurityPolicyURIBasic128Rsa15,
			ua.SecurityPolicyURIBasic256, ua.SecurityPolicyURIBasic256Sha256,
			ua.SecurityPolicyURIAes128Sha256RsaOaep, ua.SecurityPolicyURIAes256Sha256RsaPss:
		default:
			continue
		}
		// if policy uri is a match
		if (securityPolicyURI == "" || e.SecurityPolicyURI == securityPolicyURI) &&
			(securityMode == ua.MessageSecurityModeInvalid || e.SecurityMode == securityMode) {
			selectedEndpoint = &e
			break
		}
	}
	if selectedEndpoint == nil {
		return nil, ua.BadSecurityModeRejected
	}
<<<<<<< HEAD
	if cli.forcedEndpoint {
		cli.endpointURL = endpointURL
	} else {
		cli.endpointURL = selectedEndpoint.EndpointURL
	}
=======

>>>>>>> 7101efff
	cli.securityPolicyURI = selectedEndpoint.SecurityPolicyURI
	cli.securityMode = selectedEndpoint.SecurityMode
	cli.serverCertificate = []byte(selectedEndpoint.ServerCertificate)
	cli.userTokenPolicies = selectedEndpoint.UserIdentityTokens

	cli.localDescription = ua.ApplicationDescription{
		ApplicationName: ua.LocalizedText{Text: cli.applicationName},
		ApplicationType: ua.ApplicationTypeClient,
		ApplicationURI:  fmt.Sprintf("urn:%s:%s", host, cli.applicationName),
	}

	if len(cli.localCertificate) > 0 {
		// if cert has URI then update local description
		if crts, err := x509.ParseCertificates(cli.localCertificate); err == nil && len(crts) > 0 {
			if len(crts[0].URIs) > 0 {
				cli.localDescription.ApplicationURI = crts[0].URIs[0].String()
			}
		}
	}

	cli.channel = newClientSecureChannel(
		cli.localDescription,
		cli.localCertificate,
		cli.localPrivateKey,
		cli.endpointURL,
		cli.securityPolicyURI,
		cli.securityMode,
		cli.serverCertificate,
		cli.connectTimeout,
		cli.trustedCertsPath,
		cli.trustedCRLsPath,
		cli.issuerCertsPath,
		cli.issuerCRLsPath,
		cli.rejectedCertsPath,
		cli.suppressHostNameInvalid,
		cli.suppressCertificateExpired,
		cli.suppressCertificateChainIncomplete,
		cli.suppressCertificateRevocationUnknown,
		cli.timeoutHint,
		cli.diagnosticsHint,
		cli.tokenLifetime,
		cli.maxBufferSize,
		cli.maxMessageSize,
		cli.maxChunkCount,
		cli.trace)

	// open session and read the namespace table
	if err := cli.open(ctx); err != nil {
		cli.Abort(ctx)
		return nil, err
	}

	return cli, nil
}

// Client for exchanging binary encoded requests and responses with an OPC UA server.
// Uses TCP with the binary security protocol UA-SecureConversation 1.0 and the binary message encoding UA-Binary 1.0.
type Client struct {
	channel                              *clientSecureChannel
	localDescription                     ua.ApplicationDescription
	endpointURL                          string
	securityPolicyURI                    string
	securityMode                         ua.MessageSecurityMode
	serverCertificate                    []byte
	userTokenPolicies                    []ua.UserTokenPolicy
	userIdentity                         any
	sessionID                            ua.NodeID
	sessionName                          string
	applicationName                      string
	sessionTimeout                       float64
	clientSignature                      ua.SignatureData
	identityToken                        any
	identityTokenSignature               ua.SignatureData
	timeoutHint                          uint32
	diagnosticsHint                      uint32
	tokenLifetime                        uint32
	localCertificate                     []byte
	localPrivateKey                      *rsa.PrivateKey
	trustedCertsPath                     string
	trustedCRLsPath                      string
	issuerCertsPath                      string
	issuerCRLsPath                       string
	rejectedCertsPath                    string
	suppressHostNameInvalid              bool
	suppressCertificateExpired           bool
	suppressCertificateChainIncomplete   bool
	suppressCertificateRevocationUnknown bool
	connectTimeout                       int64
	maxBufferSize                        uint32
	maxMessageSize                       uint32
	maxChunkCount                        uint32
	trace                                bool
	forcedEndpoint                       bool
}

// EndpointURL gets the EndpointURL of the server.
func (ch *Client) EndpointURL() string {
	return ch.endpointURL
}

// SecurityPolicyURI gets the SecurityPolicyURI of the secure channel.
func (ch *Client) SecurityPolicyURI() string {
	return ch.securityPolicyURI
}

// SecurityMode gets the MessageSecurityMode of the secure channel.
func (ch *Client) SecurityMode() ua.MessageSecurityMode {
	return ch.securityMode
}

// SessionID gets the id of the current session.
func (ch *Client) SessionID() ua.NodeID {
	return ch.sessionID
}

// SessionTimeout gets the maximum number of milliseconds that the session will remain open without activity.
func (ch *Client) SessionTimeout() float64 {
	return ch.sessionTimeout
}

// MaxRequestMessageSize gets the maximum size for the body of any request message. Zero equals no limit.
func (ch *Client) MaxRequestMessageSize() uint32 {
	return ch.channel.maxRequestMessageSize
}

// IsClosing returns true when the client is closing.
func (ch *Client) IsClosing() bool {
	return ch.channel.IsClosing()
}

// Request sends a service request to the server and returns the response.
func (ch *Client) request(ctx context.Context, req ua.ServiceRequest) (ua.ServiceResponse, error) {
	return ch.channel.Request(ctx, req)
}

// Open opens a secure channel to the server and creates a session.
func (ch *Client) open(ctx context.Context) error {
	if err := ch.channel.Open(ctx); err != nil {
		return err
	}

	var localNonce, localCertificate, remoteNonce []byte
	localNonce = getNextNonce(nonceLength)
	localCertificate = ch.channel.localCertificate

	var createSessionRequest = &ua.CreateSessionRequest{
		ClientDescription:       ch.localDescription,
		EndpointURL:             ch.endpointURL,
		SessionName:             ch.sessionName,
		ClientNonce:             ua.ByteString(localNonce),
		ClientCertificate:       ua.ByteString(localCertificate),
		RequestedSessionTimeout: ch.sessionTimeout,
		MaxResponseMessageSize:  defaultMaxMessageSize,
	}

	createSessionResponse, err := ch.createSession(ctx, createSessionRequest)
	if err != nil {
		return err
	}
	ch.sessionID = createSessionResponse.SessionID
	ch.channel.SetAuthenticationToken(createSessionResponse.AuthenticationToken)
	remoteNonce = []byte(createSessionResponse.ServerNonce)
	ch.sessionTimeout = createSessionResponse.RevisedSessionTimeout
	ch.channel.maxRequestMessageSize = createSessionResponse.MaxRequestMessageSize

	// verify the server's certificate is the same as the certificate from the selected endpoint.
	if !bytes.Equal(ch.serverCertificate, []byte(createSessionResponse.ServerCertificate)) {
		return ua.BadCertificateInvalid
	}

	// verify the server's signature.
	switch ch.securityPolicyURI {
	case ua.SecurityPolicyURIBasic128Rsa15, ua.SecurityPolicyURIBasic256:
		hash := crypto.SHA1.New()
		hash.Write(localCertificate)
		hash.Write(localNonce)
		hashed := hash.Sum(nil)
		err := rsa.VerifyPKCS1v15(ch.channel.remotePublicKey, crypto.SHA1, hashed, []byte(createSessionResponse.ServerSignature.Signature))
		if err != nil {
			return ua.BadApplicationSignatureInvalid
		}

	case ua.SecurityPolicyURIBasic256Sha256, ua.SecurityPolicyURIAes128Sha256RsaOaep:
		hash := crypto.SHA256.New()
		hash.Write(localCertificate)
		hash.Write(localNonce)
		hashed := hash.Sum(nil)
		err := rsa.VerifyPKCS1v15(ch.channel.remotePublicKey, crypto.SHA256, hashed, []byte(createSessionResponse.ServerSignature.Signature))
		if err != nil {
			return ua.BadApplicationSignatureInvalid
		}

	case ua.SecurityPolicyURIAes256Sha256RsaPss:
		hash := crypto.SHA256.New()
		hash.Write(localCertificate)
		hash.Write(localNonce)
		hashed := hash.Sum(nil)
		err := rsa.VerifyPSS(ch.channel.remotePublicKey, crypto.SHA256, hashed, []byte(createSessionResponse.ServerSignature.Signature), &rsa.PSSOptions{SaltLength: rsa.PSSSaltLengthEqualsHash})
		if err != nil {
			return ua.BadApplicationSignatureInvalid
		}
	}

	// create client signature
	var clientSignature ua.SignatureData
	switch ch.securityPolicyURI {
	case ua.SecurityPolicyURIBasic128Rsa15, ua.SecurityPolicyURIBasic256:
		hash := crypto.SHA1.New()
		hash.Write(ch.serverCertificate)
		hash.Write(remoteNonce)
		hashed := hash.Sum(nil)
		signature, err := rsa.SignPKCS1v15(rand.Reader, ch.channel.localPrivateKey, crypto.SHA1, hashed)
		if err != nil {
			return err
		}
		clientSignature = ua.SignatureData{
			Signature: ua.ByteString(signature),
			Algorithm: ua.RsaSha1Signature,
		}

	case ua.SecurityPolicyURIBasic256Sha256, ua.SecurityPolicyURIAes128Sha256RsaOaep:
		hash := crypto.SHA256.New()
		hash.Write(ch.serverCertificate)
		hash.Write(remoteNonce)
		hashed := hash.Sum(nil)
		signature, err := rsa.SignPKCS1v15(rand.Reader, ch.channel.localPrivateKey, crypto.SHA256, hashed)
		if err != nil {
			return err
		}
		clientSignature = ua.SignatureData{
			Signature: ua.ByteString(signature),
			Algorithm: ua.RsaSha256Signature,
		}

	case ua.SecurityPolicyURIAes256Sha256RsaPss:
		hash := crypto.SHA256.New()
		hash.Write(ch.serverCertificate)
		hash.Write(remoteNonce)
		hashed := hash.Sum(nil)
		signature, err := rsa.SignPSS(rand.Reader, ch.channel.localPrivateKey, crypto.SHA256, hashed, &rsa.PSSOptions{SaltLength: rsa.PSSSaltLengthEqualsHash})
		if err != nil {
			return err
		}
		clientSignature = ua.SignatureData{
			Signature: ua.ByteString(signature),
			Algorithm: ua.RsaPssSha256Signature,
		}

	default:
		clientSignature = ua.SignatureData{}
	}

	// supported UserIdentityToken types are AnonymousIdentityToken, UserNameIdentityToken, IssuedIdentityToken, X509IdentityToken
	var identityToken any
	var identityTokenSignature ua.SignatureData
	switch ui := ch.userIdentity.(type) {

	case ua.IssuedIdentity:
		var tokenPolicy *ua.UserTokenPolicy
		for _, t := range ch.userTokenPolicies {
			if t.TokenType == ua.UserTokenTypeIssuedToken {
				tokenPolicy = &t
				break
			}
		}
		if tokenPolicy == nil {
			return ua.BadIdentityTokenRejected
		}

		secPolicyURI := tokenPolicy.SecurityPolicyURI
		if secPolicyURI == "" {
			secPolicyURI = ch.securityPolicyURI
		}

		switch secPolicyURI {
		case ua.SecurityPolicyURIBasic128Rsa15:
			publickey := ch.channel.remotePublicKey
			if publickey == nil {
				return ua.BadIdentityTokenRejected
			}
			plainBuf := buffer.NewPartitionAt(ch.channel.bufferPool)
			cipherBuf := buffer.NewPartitionAt(ch.channel.bufferPool)
			binary.Write(plainBuf, binary.LittleEndian, uint32(len(ui.TokenData)+len(remoteNonce)))
			plainBuf.Write([]byte(ui.TokenData))
			plainBuf.Write(remoteNonce)
			plainText := make([]byte, publickey.Size()-11)
			for plainBuf.Len() > 0 {
				plainBuf.Read(plainText)
				cipherText, err := rsa.EncryptPKCS1v15(rand.Reader, publickey, plainText)
				if err != nil {
					return err
				}
				cipherBuf.Write(cipherText)
			}
			cipherBytes := make([]byte, cipherBuf.Len())
			cipherBuf.Read(cipherBytes)
			plainBuf.Reset()
			cipherBuf.Reset()

			identityToken = ua.IssuedIdentityToken{
				TokenData:           ua.ByteString(cipherBytes),
				EncryptionAlgorithm: ua.RsaV15KeyWrap,
				PolicyID:            tokenPolicy.PolicyID,
			}
			identityTokenSignature = ua.SignatureData{}

		case ua.SecurityPolicyURIBasic256, ua.SecurityPolicyURIBasic256Sha256, ua.SecurityPolicyURIAes128Sha256RsaOaep:
			publickey := ch.channel.remotePublicKey
			if publickey == nil {
				return ua.BadIdentityTokenRejected
			}
			plainBuf := buffer.NewPartitionAt(ch.channel.bufferPool)
			cipherBuf := buffer.NewPartitionAt(ch.channel.bufferPool)
			binary.Write(plainBuf, binary.LittleEndian, uint32(len(ui.TokenData)+len(remoteNonce)))
			plainBuf.Write([]byte(ui.TokenData))
			plainBuf.Write(remoteNonce)
			plainText := make([]byte, publickey.Size()-42)
			for plainBuf.Len() > 0 {
				plainBuf.Read(plainText)
				cipherText, err := rsa.EncryptOAEP(sha1.New(), rand.Reader, publickey, plainText, []byte{})
				if err != nil {
					return err
				}
				cipherBuf.Write(cipherText)
			}
			cipherBytes := make([]byte, cipherBuf.Len())
			cipherBuf.Read(cipherBytes)
			plainBuf.Reset()
			cipherBuf.Reset()

			identityToken = ua.IssuedIdentityToken{
				TokenData:           ua.ByteString(cipherBytes),
				EncryptionAlgorithm: ua.RsaOaepKeyWrap,
				PolicyID:            tokenPolicy.PolicyID,
			}
			identityTokenSignature = ua.SignatureData{}

		case ua.SecurityPolicyURIAes256Sha256RsaPss:
			publickey := ch.channel.remotePublicKey
			if publickey == nil {
				return ua.BadIdentityTokenRejected
			}
			plainBuf := buffer.NewPartitionAt(ch.channel.bufferPool)
			cipherBuf := buffer.NewPartitionAt(ch.channel.bufferPool)
			binary.Write(plainBuf, binary.LittleEndian, uint32(len(ui.TokenData)+len(remoteNonce)))
			plainBuf.Write([]byte(ui.TokenData))
			plainBuf.Write(remoteNonce)
			plainText := make([]byte, publickey.Size()-66)
			for plainBuf.Len() > 0 {
				plainBuf.Read(plainText)
				cipherText, err := rsa.EncryptOAEP(sha256.New(), rand.Reader, publickey, plainText, []byte{})
				if err != nil {
					return err
				}
				cipherBuf.Write(cipherText)
			}
			cipherBytes := make([]byte, cipherBuf.Len())
			cipherBuf.Read(cipherBytes)
			plainBuf.Reset()
			cipherBuf.Reset()

			identityToken = ua.IssuedIdentityToken{
				TokenData:           ua.ByteString(cipherBytes),
				EncryptionAlgorithm: ua.RsaOaepSha256KeyWrap,
				PolicyID:            tokenPolicy.PolicyID,
			}
			identityTokenSignature = ua.SignatureData{}

		default:
			identityToken = ua.IssuedIdentityToken{
				TokenData:           ui.TokenData,
				EncryptionAlgorithm: "",
				PolicyID:            tokenPolicy.PolicyID,
			}
			identityTokenSignature = ua.SignatureData{}
		}

	case ua.X509Identity:
		var tokenPolicy *ua.UserTokenPolicy
		for _, t := range ch.userTokenPolicies {
			if t.TokenType == ua.UserTokenTypeCertificate {
				tokenPolicy = &t
				break
			}
		}
		if tokenPolicy == nil {
			return ua.BadIdentityTokenRejected
		}

		secPolicyURI := tokenPolicy.SecurityPolicyURI
		if secPolicyURI == "" {
			secPolicyURI = ch.securityPolicyURI
		}

		switch secPolicyURI {
		case ua.SecurityPolicyURIBasic128Rsa15, ua.SecurityPolicyURIBasic256:
			hash := crypto.SHA1.New()
			hash.Write(ch.serverCertificate)
			hash.Write(remoteNonce)
			hashed := hash.Sum(nil)
			signature, err := rsa.SignPKCS1v15(rand.Reader, ui.Key, crypto.SHA1, hashed)
			if err != nil {
				return err
			}
			identityToken = ua.X509IdentityToken{
				CertificateData: ui.Certificate,
				PolicyID:        tokenPolicy.PolicyID,
			}
			identityTokenSignature = ua.SignatureData{
				Signature: ua.ByteString(signature),
				Algorithm: ua.RsaSha1Signature,
			}

		case ua.SecurityPolicyURIBasic256Sha256, ua.SecurityPolicyURIAes128Sha256RsaOaep:
			hash := crypto.SHA256.New()
			hash.Write(ch.serverCertificate)
			hash.Write(remoteNonce)
			hashed := hash.Sum(nil)
			signature, err := rsa.SignPKCS1v15(rand.Reader, ui.Key, crypto.SHA256, hashed)
			if err != nil {
				return err
			}
			identityToken = ua.X509IdentityToken{
				CertificateData: ui.Certificate,
				PolicyID:        tokenPolicy.PolicyID,
			}
			identityTokenSignature = ua.SignatureData{
				Signature: ua.ByteString(signature),
				Algorithm: ua.RsaSha256Signature,
			}

		case ua.SecurityPolicyURIAes256Sha256RsaPss:
			hash := crypto.SHA256.New()
			hash.Write(ch.serverCertificate)
			hash.Write(remoteNonce)
			hashed := hash.Sum(nil)
			signature, err := rsa.SignPSS(rand.Reader, ui.Key, crypto.SHA256, hashed, &rsa.PSSOptions{SaltLength: rsa.PSSSaltLengthEqualsHash})
			if err != nil {
				return err
			}
			identityToken = ua.X509IdentityToken{
				CertificateData: ui.Certificate,
				PolicyID:        tokenPolicy.PolicyID,
			}
			identityTokenSignature = ua.SignatureData{
				Signature: ua.ByteString(signature),
				Algorithm: ua.RsaPssSha256Signature,
			}

		default:
			identityToken = ua.X509IdentityToken{
				CertificateData: ui.Certificate,
				PolicyID:        tokenPolicy.PolicyID,
			}
			identityTokenSignature = ua.SignatureData{}
		}

	case ua.UserNameIdentity:
		var tokenPolicy *ua.UserTokenPolicy
		for _, t := range ch.userTokenPolicies {
			if t.TokenType == ua.UserTokenTypeUserName {
				tokenPolicy = &t
				break
			}
		}
		if tokenPolicy == nil {
			return ua.BadIdentityTokenRejected
		}

		passwordBytes := []byte(ui.Password)
		secPolicyURI := tokenPolicy.SecurityPolicyURI
		if secPolicyURI == "" {
			secPolicyURI = ch.securityPolicyURI
		}

		switch secPolicyURI {
		case ua.SecurityPolicyURIBasic128Rsa15:
			publickey := ch.channel.remotePublicKey
			if publickey == nil {
				return ua.BadIdentityTokenRejected
			}
			plainBuf := buffer.NewPartitionAt(ch.channel.bufferPool)
			cipherBuf := buffer.NewPartitionAt(ch.channel.bufferPool)
			binary.Write(plainBuf, binary.LittleEndian, uint32(len(passwordBytes)+len(remoteNonce)))
			plainBuf.Write(passwordBytes)
			plainBuf.Write(remoteNonce)
			plainText := make([]byte, publickey.Size()-11)
			for plainBuf.Len() > 0 {
				plainBuf.Read(plainText)
				// encrypt with remote public key.
				cipherText, err := rsa.EncryptPKCS1v15(rand.Reader, publickey, plainText)
				if err != nil {
					return err
				}
				cipherBuf.Write(cipherText)
			}
			cipherBytes := make([]byte, cipherBuf.Len())
			cipherBuf.Read(cipherBytes)
			plainBuf.Reset()
			cipherBuf.Reset()

			identityToken = ua.UserNameIdentityToken{
				UserName:            ui.UserName,
				Password:            ua.ByteString(cipherBytes),
				EncryptionAlgorithm: ua.RsaV15KeyWrap,
				PolicyID:            tokenPolicy.PolicyID,
			}
			identityTokenSignature = ua.SignatureData{}

		case ua.SecurityPolicyURIBasic256, ua.SecurityPolicyURIBasic256Sha256, ua.SecurityPolicyURIAes128Sha256RsaOaep:
			publickey := ch.channel.remotePublicKey
			if publickey == nil {
				return ua.BadIdentityTokenRejected
			}
			plainBuf := buffer.NewPartitionAt(ch.channel.bufferPool)
			cipherBuf := buffer.NewPartitionAt(ch.channel.bufferPool)
			binary.Write(plainBuf, binary.LittleEndian, uint32(len(passwordBytes)+len(remoteNonce)))
			plainBuf.Write(passwordBytes)
			plainBuf.Write(remoteNonce)
			plainText := make([]byte, publickey.Size()-42)
			for plainBuf.Len() > 0 {
				plainBuf.Read(plainText)
				// encrypt with remote public key.
				cipherText, err := rsa.EncryptOAEP(sha1.New(), rand.Reader, publickey, plainText, []byte{})
				if err != nil {
					return err
				}
				cipherBuf.Write(cipherText)
			}
			cipherBytes := make([]byte, cipherBuf.Len())
			cipherBuf.Read(cipherBytes)
			plainBuf.Reset()
			cipherBuf.Reset()

			identityToken = ua.UserNameIdentityToken{
				UserName:            ui.UserName,
				Password:            ua.ByteString(cipherBytes),
				EncryptionAlgorithm: ua.RsaOaepKeyWrap,
				PolicyID:            tokenPolicy.PolicyID,
			}
			identityTokenSignature = ua.SignatureData{}

		case ua.SecurityPolicyURIAes256Sha256RsaPss:
			publickey := ch.channel.remotePublicKey
			if publickey == nil {
				return ua.BadIdentityTokenRejected
			}
			plainBuf := buffer.NewPartitionAt(ch.channel.bufferPool)
			cipherBuf := buffer.NewPartitionAt(ch.channel.bufferPool)
			binary.Write(plainBuf, binary.LittleEndian, uint32(len(passwordBytes)+len(remoteNonce)))
			plainBuf.Write(passwordBytes)
			plainBuf.Write(remoteNonce)
			plainText := make([]byte, publickey.Size()-66)
			for plainBuf.Len() > 0 {
				plainBuf.Read(plainText)
				// encrypt with remote public key.
				cipherText, err := rsa.EncryptOAEP(sha256.New(), rand.Reader, publickey, plainText, []byte{})
				if err != nil {
					return err
				}
				cipherBuf.Write(cipherText)
			}
			cipherBytes := make([]byte, cipherBuf.Len())
			cipherBuf.Read(cipherBytes)
			plainBuf.Reset()
			cipherBuf.Reset()

			identityToken = ua.UserNameIdentityToken{
				UserName:            ui.UserName,
				Password:            ua.ByteString(cipherBytes),
				EncryptionAlgorithm: ua.RsaOaepSha256KeyWrap,
				PolicyID:            tokenPolicy.PolicyID,
			}
			identityTokenSignature = ua.SignatureData{}

		default:
			identityToken = ua.UserNameIdentityToken{
				UserName:            ui.UserName,
				Password:            ua.ByteString(passwordBytes),
				EncryptionAlgorithm: "",
				PolicyID:            tokenPolicy.PolicyID,
			}
			identityTokenSignature = ua.SignatureData{}
		}

	default:
		var tokenPolicy *ua.UserTokenPolicy
		for _, t := range ch.userTokenPolicies {
			if t.TokenType == ua.UserTokenTypeAnonymous {
				tokenPolicy = &t
				break
			}
		}
		if tokenPolicy == nil {
			return ua.BadIdentityTokenRejected
		}

		identityToken = ua.AnonymousIdentityToken{PolicyID: tokenPolicy.PolicyID}
		identityTokenSignature = ua.SignatureData{}
	}

	// save for re-connect (instead of remote nonce)
	ch.clientSignature = clientSignature
	ch.identityToken = identityToken
	ch.identityTokenSignature = identityTokenSignature

	activateSessionRequest := &ua.ActivateSessionRequest{
		ClientSignature:    ch.clientSignature,
		LocaleIDs:          []string{"en"},
		UserIdentityToken:  identityToken,
		UserTokenSignature: ch.identityTokenSignature,
	}
	activateSessionResponse, err := ch.activateSession(ctx, activateSessionRequest)
	if err != nil {
		return err
	}
	_ = []byte(activateSessionResponse.ServerNonce)

	// fetch namespace array, etc.
	var readRequest = &ua.ReadRequest{
		NodesToRead: []ua.ReadValueID{
			{
				NodeID:      ua.VariableIDServerNamespaceArray,
				AttributeID: ua.AttributeIDValue,
			},
			{
				NodeID:      ua.VariableIDServerServerArray,
				AttributeID: ua.AttributeIDValue,
			},
		},
	}
	readResponse, err := ch.Read(ctx, readRequest)
	if err != nil {
		return err
	}
	if len(readResponse.Results) == 2 {
		if readResponse.Results[0].StatusCode.IsGood() {
			value := readResponse.Results[0].Value.([]string)
			ch.channel.SetNamespaceURIs(value)
		}

		if readResponse.Results[1].StatusCode.IsGood() {
			value := readResponse.Results[1].Value.([]string)
			ch.channel.SetServerURIs(value)
		}
	}
	return nil
}

// Close closes the session and secure channel.
func (ch *Client) Close(ctx context.Context, deleteSubscriptions bool) error {
	var request = &ua.CloseSessionRequest{
		DeleteSubscriptions: deleteSubscriptions,
	}
	_, err := ch.closeSession(ctx, request)
	if err != nil {
		return err
	}
	ch.channel.Close(ctx)
	return nil
}

// Abort closes the client abruptly.
func (ch *Client) Abort(ctx context.Context) error {
	ch.channel.Abort(ctx)
	return nil
}

func (ch *Client) GetNamespaceURIs() []string {
	return ch.channel.NamespaceURIs()
}<|MERGE_RESOLUTION|>--- conflicted
+++ resolved
@@ -96,15 +96,12 @@
 	if selectedEndpoint == nil {
 		return nil, ua.BadSecurityModeRejected
 	}
-<<<<<<< HEAD
 	if cli.forcedEndpoint {
 		cli.endpointURL = endpointURL
 	} else {
 		cli.endpointURL = selectedEndpoint.EndpointURL
 	}
-=======
-
->>>>>>> 7101efff
+
 	cli.securityPolicyURI = selectedEndpoint.SecurityPolicyURI
 	cli.securityMode = selectedEndpoint.SecurityMode
 	cli.serverCertificate = []byte(selectedEndpoint.ServerCertificate)
